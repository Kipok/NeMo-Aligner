--- conflicted
+++ resolved
@@ -47,13 +47,8 @@
     monitor: val_loss
     save_top_k: 5
     mode: min
-<<<<<<< HEAD
     save_nemo_on_train_end: False
-    filename: 'megatron_gpt_sft--{${exp_manager.checkpoint_callback_params.monitor}:.3f}-{step}-{consumed_samples}'
-=======
-    save_nemo_on_train_end: False 
     filename: 'megatron_gpt_sft--{${exp_manager.checkpoint_callback_params.monitor}:.3f}-{step}-{consumed_samples}-{epoch}'
->>>>>>> 1b90659d
     model_parallel_size: ${model.tensor_model_parallel_size}
     save_best_model: False   # need to keep this false otherwise it will create multiple last.ckpt files because restore reset the previous best model
 
